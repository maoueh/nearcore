--- conflicted
+++ resolved
@@ -337,13 +337,8 @@
     // cargo test --release --lib function_call::test_function_call_time
     //    --features required  -- --exact --nocapture
     test_function_call(GasMetric::Time, VMKind::Wasmer0);
-<<<<<<< HEAD
-    // test_function_call(GasMetric::Time, VMKind::Wasmer1);
+    // test_function_call(GasMetric::Time, VMKind::Wasmer2);
     // test_function_call(GasMetric::Time, VMKind::Wasmtime);
-=======
-    test_function_call(GasMetric::Time, VMKind::Wasmer2);
-    test_function_call(GasMetric::Time, VMKind::Wasmtime);
->>>>>>> c0112b2f
 }
 
 #[test]
@@ -356,13 +351,8 @@
     // /host/nearcore/runtime/runtime-params-estimator/emu-cost/counter_plugin/qemu-x86_64 \
     // -cpu Westmere-v1 -plugin file=/host/nearcore/runtime/runtime-params-estimator/emu-cost/counter_plugin/libcounter.so $@
     test_function_call(GasMetric::ICount, VMKind::Wasmer0);
-<<<<<<< HEAD
-    // test_function_call(GasMetric::ICount, VMKind::Wasmer1);
+    // test_function_call(GasMetric::ICount, VMKind::Wasmer2);
     // test_function_call(GasMetric::ICount, VMKind::Wasmtime);
-=======
-    test_function_call(GasMetric::ICount, VMKind::Wasmer2);
-    test_function_call(GasMetric::ICount, VMKind::Wasmtime);
->>>>>>> c0112b2f
 }
 
 #[test]
