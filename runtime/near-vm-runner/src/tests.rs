mod contract_preload;
mod error_cases;
mod invalid_contracts;
mod rs_contract;
mod ts_contract;

use near_primitives::contract::ContractCode;

use crate::{run_vm, VMKind};
use near_primitives::runtime::fees::RuntimeFeesConfig;
use near_primitives::types::CompiledContractCache;
use near_primitives::version::ProtocolVersion;
use near_vm_errors::VMError;
use near_vm_logic::mocks::mock_external::MockedExternal;
use near_vm_logic::{GasCounterMode, VMConfig, VMContext, VMOutcome};

const CURRENT_ACCOUNT_ID: &str = "alice";
const SIGNER_ACCOUNT_ID: &str = "bob";
const SIGNER_ACCOUNT_PK: [u8; 3] = [0, 1, 2];
const PREDECESSOR_ACCOUNT_ID: &str = "carol";

const LATEST_PROTOCOL_VERSION: ProtocolVersion = ProtocolVersion::MAX;

fn with_vm_variants(runner: fn(VMKind) -> ()) {
    #[cfg(feature = "wasmer0_vm")]
    runner(VMKind::Wasmer0);

<<<<<<< HEAD
    //    #[cfg(feature = "wasmtime_vm")]
    //    runner(VMKind::Wasmtime);
    //
    //    #[cfg(feature = "wasmer1_vm")]
    //    runner(VMKind::Wasmer1);
=======
    #[cfg(feature = "wasmtime_vm")]
    runner(VMKind::Wasmtime);

    #[cfg(feature = "wasmer2_vm")]
    runner(VMKind::Wasmer2);
>>>>>>> 3080cf7d
}

fn create_context(input: Vec<u8>) -> VMContext {
    VMContext {
        current_account_id: CURRENT_ACCOUNT_ID.parse().unwrap(),
        signer_account_id: SIGNER_ACCOUNT_ID.parse().unwrap(),
        signer_account_pk: Vec::from(&SIGNER_ACCOUNT_PK[..]),
        predecessor_account_id: PREDECESSOR_ACCOUNT_ID.parse().unwrap(),
        input,
        block_index: 10,
        block_timestamp: 42,
        epoch_height: 1,
        account_balance: 2u128,
        account_locked_balance: 0,
        storage_usage: 12,
        attached_deposit: 2u128,
        prepaid_gas: 10_u64.pow(14),
        random_seed: vec![0, 1, 2],
        view_config: None,
        output_data_receivers: vec![],
    }
}

fn make_simple_contract_call_with_gas_vm(
    code: &[u8],
    method_name: &str,
    prepaid_gas: u64,
    vm_kind: VMKind,
    gas_counter_mode: GasCounterMode,
) -> (Option<VMOutcome>, Option<VMError>) {
    let mut fake_external = MockedExternal::new();
    let mut context = create_context(vec![]);
    context.prepaid_gas = prepaid_gas;
    let config = VMConfig::default();
    let fees = RuntimeFeesConfig::default();

    let promise_results = vec![];

    let code = ContractCode::new(code.to_vec(), None);
    run_vm(
        &code,
        method_name,
        &mut fake_external,
        context,
        &config,
        &fees,
        &promise_results,
        vm_kind,
        LATEST_PROTOCOL_VERSION,
        None,
        gas_counter_mode,
    )
}

fn make_simple_contract_call_vm(
    code: &[u8],
    method_name: &str,
    vm_kind: VMKind,
) -> (Option<VMOutcome>, Option<VMError>) {
    let with_old_counter = make_simple_contract_call_with_gas_vm(
        code,
        method_name,
        10u64.pow(14),
        vm_kind,
        GasCounterMode::HostFunction,
    );
    let with_new_counter = make_simple_contract_call_with_gas_vm(
        code,
        method_name,
        10u64.pow(14),
        vm_kind,
        GasCounterMode::HostFunction,
    );
    assert_eq!(with_old_counter, with_new_counter);
    with_new_counter
}

fn make_cached_contract_call_vm(
    cache: &mut dyn CompiledContractCache,
    code: &[u8],
    method_name: &str,
    prepaid_gas: u64,
    vm_kind: VMKind,
    gas_counter_mode: GasCounterMode,
) -> (Option<VMOutcome>, Option<VMError>) {
    let mut fake_external = MockedExternal::new();
    let mut context = create_context(vec![]);
    let config = VMConfig::default();
    let fees = RuntimeFeesConfig::default();
    let promise_results = vec![];
    context.prepaid_gas = prepaid_gas;
    let code = ContractCode::new(code.to_vec(), None);

    run_vm(
        &code,
        method_name,
        &mut fake_external,
        context.clone(),
        &config,
        &fees,
        &promise_results,
        vm_kind,
        LATEST_PROTOCOL_VERSION,
        Some(cache),
        gas_counter_mode,
    )
}<|MERGE_RESOLUTION|>--- conflicted
+++ resolved
@@ -25,19 +25,11 @@
     #[cfg(feature = "wasmer0_vm")]
     runner(VMKind::Wasmer0);
 
-<<<<<<< HEAD
     //    #[cfg(feature = "wasmtime_vm")]
     //    runner(VMKind::Wasmtime);
     //
-    //    #[cfg(feature = "wasmer1_vm")]
-    //    runner(VMKind::Wasmer1);
-=======
-    #[cfg(feature = "wasmtime_vm")]
-    runner(VMKind::Wasmtime);
-
-    #[cfg(feature = "wasmer2_vm")]
-    runner(VMKind::Wasmer2);
->>>>>>> 3080cf7d
+    //    #[cfg(feature = "wasmer2_vm")]
+    //    runner(VMKind::Wasmer2);
 }
 
 fn create_context(input: Vec<u8>) -> VMContext {
