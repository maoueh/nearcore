--- conflicted
+++ resolved
@@ -67,11 +67,8 @@
             random_seed: Default::default(),
             current_protocol_version: PROTOCOL_VERSION,
             config: Arc::new(runtime_config),
-<<<<<<< HEAD
             cache: None,
-=======
             evm_chain_id: near_chain_configs::TEST_EVM_CHAIN_ID,
->>>>>>> f8cdfa34
         };
 
         Self {
