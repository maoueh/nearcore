--- conflicted
+++ resolved
@@ -1,16 +1,14 @@
 # Changelog
 
-<<<<<<< HEAD
-## 1.3.0
+## 2.1.0
 
 - Implemented better compiler testing with `--compile-only` flag [#3074](https://github.com/nearprotocol/nearcore/pull/3074)
 - Added proper `wasmtime` support with `--vm-kind` flag.
 - Added `lightbeam` with feature and run with `--vm-kind wasmtime`
-=======
+
 ## 2.0.0
 
 - Same as `1.2.0`, but since it contained incompatible change, we had to bump major version.
->>>>>>> be9cb385
 
 ## 1.2.0
 
