--- conflicted
+++ resolved
@@ -1,7 +1,6 @@
-<<<<<<< HEAD
 [[bin]]
 name = "nearcore"
-path = "src/main.rs"
+path = "core/network/lib.rs"
 
 [package]
 name = "nearcore"
@@ -14,9 +13,9 @@
 serde = "1.0"
 serde_json = "1.0"
 serde_derive = "1.0"
-=======
+
 [workspace]
 members = [
     "core/primitives",
-]
->>>>>>> f3369926
+    "core/network",
+]