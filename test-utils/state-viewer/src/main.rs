--- conflicted
+++ resolved
@@ -107,8 +107,8 @@
     let runtime = NightshadeRuntime::new(&home_dir, store, near_config.genesis_config.clone());
     let head = chain_store.head().unwrap();
     let last_header = chain_store.get_block_header(&head.last_block_hash).unwrap().clone();
-    let state_root = chain_store.get_post_state_root(&head.last_block_hash).unwrap();
-    (runtime, *state_root, last_header.height)
+    let state_root = last_header.prev_state_root;
+    (runtime, state_root, last_header.height)
 }
 
 fn main() {
@@ -149,21 +149,9 @@
             }
         }
         ("state", Some(_args)) => {
-<<<<<<< HEAD
-            let mut chain_store = ChainStore::new(store.clone());
-
-            let runtime = NightshadeRuntime::new(&home_dir, store, near_config.genesis_config);
-            let head = chain_store.head().unwrap();
-            let last_header = chain_store.get_block_header(&head.last_block_hash).unwrap().clone();
-            let state_root = &last_header.prev_state_root;
-            let trie = TrieIterator::new(&runtime.trie, state_root).unwrap();
-
-            println!("Storage root is {}, block height is {}", state_root, last_header.height);
-=======
             let (runtime, state_root, height) = load_trie(store, &home_dir, &near_config);
             println!("Storage root is {}, block height is {}", state_root, height);
             let trie = TrieIterator::new(&runtime.trie, &state_root).unwrap();
->>>>>>> 8cc3c34d
             for item in trie {
                 let (key, value) = item.unwrap();
                 print_state_entry(key, value);
