--- conflicted
+++ resolved
@@ -42,10 +42,6 @@
 use near_primitives::validator_signer::ValidatorSigner;
 
 use crate::chunks_delay_tracker::ChunksDelayTracker;
-<<<<<<< HEAD
-use crate::metrics;
-=======
->>>>>>> 23c5b075
 use crate::sync::{BlockSync, EpochSync, HeaderSync, StateSync, StateSyncResult};
 use crate::{metrics, SyncStatus};
 use near_client_primitives::types::{Error, ShardSyncDownload, ShardSyncStatus};
@@ -194,11 +190,7 @@
             challenges: Default::default(),
             rs: ReedSolomonWrapper::new(data_parts, parity_parts),
             rebroadcasted_blocks: SizedCache::with_size(NUM_REBROADCAST_BLOCKS),
-<<<<<<< HEAD
-            last_time_head_progress_made: Instant::now(),
-=======
             last_time_head_progress_made: Clock::instant(),
->>>>>>> 23c5b075
             chunks_delay_tracker: Default::default(),
         })
     }
